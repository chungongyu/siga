--- conflicted
+++ resolved
@@ -6,11 +6,7 @@
 [![GitHub issues](https://img.shields.io/github/issues/chungongyu/siga.svg)](https://github.com/chungongyu/siga/issues)
 
 ## Overview
-<<<<<<< HEAD
-SIGA is an open-source _de novo_ assembly toolkit containing various assembly pipelines which are totally compatible with [SGA](https://github.com/jts/sga) file format. Similar to [SGA](https://github.com/jts/sga), it is designed as a [modular set of programs](commands.html), which are used to form an assembly pipeline. A description of the SIGA design is found [here](design.html). 
-=======
 SIGA is an open-source _de novo_ assembly toolkit containing various assembly pipelines which are totally compatible with [SGA](https://github.com/jts/sga) file format. Similar to [SGA](https://github.com/jts/sga), it is designed as a [modular set of programs](https://github.com/chungongyu/siga/wiki/SIGA-subprograms), which are used to form an assembly pipeline. A description of the SIGA design is found [here](https://github.com/chungongyu/siga/wiki/SIGA-design). 
->>>>>>> 1bf02ff9
 
 ## Data exploration and quality control
 
